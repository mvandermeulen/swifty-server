--- conflicted
+++ resolved
@@ -4,20 +4,13 @@
 import logging
 from dataclasses import dataclass
 from datetime import datetime, timedelta, timezone
-<<<<<<< HEAD
-=======
 from typing import Optional, Sequence
 from uuid import UUID, uuid4
 
->>>>>>> 91b4a568
 from jose import JWTError, jwt
 
-<<<<<<< HEAD
 from redis_store import RedisOperationError, RedisUnavailableError, redis_store
-=======
 from config import get_settings
-from redis_store import redis_store
->>>>>>> 91b4a568
 
 logger = logging.getLogger(__name__)
 settings = get_settings()
@@ -37,7 +30,6 @@
     def expires_in(self) -> int:
         """Return remaining lifetime in seconds."""
 
-<<<<<<< HEAD
 # Secret key for JWT - in production, use environment variable
 SECRET_KEY = os.getenv("JWT_SECRET_KEY", "your-secret-key-change-in-production")
 ALGORITHM = "HS256"
@@ -59,7 +51,6 @@
         JWT token string
     """
     to_encode = {
-=======
         return max(int((self.expires_at - datetime.now(timezone.utc)).total_seconds()), 0)
 
 
@@ -86,7 +77,6 @@
     expires_at = now + expires_delta
     jti = str(uuid4())
     payload = {
->>>>>>> 91b4a568
         "sub": str(client_uuid),
         "name": client_name,
         "roles": list(roles),
@@ -96,76 +86,6 @@
         "nbf": now,
         "exp": expires_at,
     }
-
-    encoded_jwt = jwt.encode(payload, settings.jwt_secret_key, algorithm=settings.jwt_algorithm)
-    ttl_seconds = max(int(expires_delta.total_seconds()), 1)
-    if not redis_store.store_token(jti, encoded_jwt, str(client_uuid), token_type, ttl_seconds):
-        logger.warning("Unable to persist token metadata for client %s (%s)", client_name, client_uuid)
-
-    audit_logger.info(
-        "Issued %s token",
-        token_type,
-        extra={
-            "client_uuid": str(client_uuid),
-            "client_name": client_name,
-            "jti": jti,
-            "expires_at": expires_at.isoformat(),
-        },
-    )
-
-    return TokenDetails(token=encoded_jwt, expires_at=expires_at, jti=jti, token_type=token_type)
-
-
-def create_access_token(
-    client_uuid: UUID,
-    client_name: str,
-    roles: Optional[Sequence[str]] = None,
-    expires_delta: Optional[timedelta] = None,
-) -> TokenDetails:
-    """Create a signed access token for a client."""
-
-    resolved_roles = _normalise_roles(client_uuid, roles)
-    lifetime = expires_delta or timedelta(minutes=settings.access_token_expire_minutes)
-    return _issue_token(client_uuid, client_name, resolved_roles, "access", lifetime)
-
-
-def create_refresh_token(
-    client_uuid: UUID,
-    client_name: str,
-    roles: Optional[Sequence[str]] = None,
-    expires_delta: Optional[timedelta] = None,
-) -> TokenDetails:
-    """Create a signed refresh token for a client."""
-
-    resolved_roles = _normalise_roles(client_uuid, roles)
-    lifetime = expires_delta or timedelta(minutes=settings.refresh_token_expire_minutes)
-    return _issue_token(client_uuid, client_name, resolved_roles, "refresh", lifetime)
-
-
-def issue_token_pair(
-    client_uuid: UUID,
-    client_name: str,
-    roles: Optional[Sequence[str]] = None,
-) -> dict:
-    """Issue a fresh access and refresh token pair."""
-
-    resolved_roles = _normalise_roles(client_uuid, roles)
-    access_token = create_access_token(client_uuid, client_name, roles=resolved_roles)
-    refresh_token = create_refresh_token(client_uuid, client_name, roles=resolved_roles)
-
-    redis_store.register_client(str(client_uuid), client_name, last_token_jti=access_token.jti)
-
-    response = {
-        "access_token": access_token.token,
-        "access_token_expires_at": access_token.expires_at.isoformat(),
-        "access_token_expires_in": access_token.expires_in,
-        "refresh_token": refresh_token.token,
-        "refresh_token_expires_at": refresh_token.expires_at.isoformat(),
-        "refresh_token_expires_in": refresh_token.expires_in,
-        "token_type": "bearer",
-        "roles": resolved_roles,
-    }
-<<<<<<< HEAD
     
     if expires_delta:
         expire = datetime.now(timezone.utc) + expires_delta
@@ -211,8 +131,75 @@
         
         return payload
     except JWTError:
-        return None
-=======
+
+    encoded_jwt = jwt.encode(payload, settings.jwt_secret_key, algorithm=settings.jwt_algorithm)
+    ttl_seconds = max(int(expires_delta.total_seconds()), 1)
+    if not redis_store.store_token(jti, encoded_jwt, str(client_uuid), token_type, ttl_seconds):
+        logger.warning("Unable to persist token metadata for client %s (%s)", client_name, client_uuid)
+
+    audit_logger.info(
+        "Issued %s token",
+        token_type,
+        extra={
+            "client_uuid": str(client_uuid),
+            "client_name": client_name,
+            "jti": jti,
+            "expires_at": expires_at.isoformat(),
+        },
+    )
+
+    return TokenDetails(token=encoded_jwt, expires_at=expires_at, jti=jti, token_type=token_type)
+
+
+def create_access_token(
+    client_uuid: UUID,
+    client_name: str,
+    roles: Optional[Sequence[str]] = None,
+    expires_delta: Optional[timedelta] = None,
+) -> TokenDetails:
+    """Create a signed access token for a client."""
+
+    resolved_roles = _normalise_roles(client_uuid, roles)
+    lifetime = expires_delta or timedelta(minutes=settings.access_token_expire_minutes)
+    return _issue_token(client_uuid, client_name, resolved_roles, "access", lifetime)
+
+
+def create_refresh_token(
+    client_uuid: UUID,
+    client_name: str,
+    roles: Optional[Sequence[str]] = None,
+    expires_delta: Optional[timedelta] = None,
+) -> TokenDetails:
+    """Create a signed refresh token for a client."""
+
+    resolved_roles = _normalise_roles(client_uuid, roles)
+    lifetime = expires_delta or timedelta(minutes=settings.refresh_token_expire_minutes)
+    return _issue_token(client_uuid, client_name, resolved_roles, "refresh", lifetime)
+
+
+def issue_token_pair(
+    client_uuid: UUID,
+    client_name: str,
+    roles: Optional[Sequence[str]] = None,
+) -> dict:
+    """Issue a fresh access and refresh token pair."""
+
+    resolved_roles = _normalise_roles(client_uuid, roles)
+    access_token = create_access_token(client_uuid, client_name, roles=resolved_roles)
+    refresh_token = create_refresh_token(client_uuid, client_name, roles=resolved_roles)
+
+    redis_store.register_client(str(client_uuid), client_name, last_token_jti=access_token.jti)
+
+    response = {
+        "access_token": access_token.token,
+        "access_token_expires_at": access_token.expires_at.isoformat(),
+        "access_token_expires_in": access_token.expires_in,
+        "refresh_token": refresh_token.token,
+        "refresh_token_expires_at": refresh_token.expires_at.isoformat(),
+        "refresh_token_expires_in": refresh_token.expires_in,
+        "token_type": "bearer",
+        "roles": resolved_roles,
+    }
 
     audit_logger.info(
         "Issued token pair",
@@ -322,5 +309,4 @@
         audit_logger.info(
             "Revoked %s token(s) for client", revoked_count, extra={"client_uuid": str(client_uuid)}
         )
-    return revoked_count
->>>>>>> 91b4a568
+    return revoked_count