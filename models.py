"""Data models for the WebSocket messaging server."""
<<<<<<< HEAD

from typing import Any

from pydantic import BaseModel, ConfigDict, Field
=======
from pydantic import BaseModel, Field, ConfigDict, model_validator
from typing import Optional
>>>>>>> 91b4a568
from uuid import UUID


class ClientRegistration(BaseModel):
    """Model for client registration."""
    name: str = Field(..., description="Client name")
    uuid: UUID = Field(..., description="Client UUID")


class Message(BaseModel):
    """Model for messages exchanged between clients."""
    model_config = ConfigDict(populate_by_name=True)
    
    to: UUID = Field(..., description="Recipient UUID")
    from_: UUID = Field(..., alias="from", description="Sender UUID")
    timestamp: float = Field(..., description="Message timestamp")
    priority: str = Field(..., description="Message priority")
    subject: str = Field(..., description="Message subject")
    msgid: UUID = Field(..., description="Message ID")
    acknowledge: bool = Field(..., description="Acknowledgment required")
    content: str = Field(..., description="Message content")
    action: str = Field(..., description="Action type")
    event: str = Field(..., description="Event type")
    status: str = Field(..., description="Message status")
    conversation_id: str = Field(..., description="Conversation ID")
    msgno: int = Field(..., description="Message number")


class MessageAcknowledgment(BaseModel):
    """Model for message acknowledgment."""
    model_config = ConfigDict(populate_by_name=True)

    type: str = Field(default="ack", alias="type", description="Message type identifier")
    msgid: UUID = Field(..., description="Message ID being acknowledged")
    from_: UUID = Field(..., alias="from", description="Sender UUID")
    timestamp: float = Field(..., description="Acknowledgment timestamp")
    status: str = Field(..., description="Acknowledgment status")


class TopicCreate(BaseModel):
    """Model for creating a new topic/room."""

    topic_id: str = Field(
        ..., description="Topic identifier (routable)", min_length=1, max_length=100
    )
    metadata: dict[str, Any] = Field(
        default_factory=dict, description="Optional topic metadata"
    )


class TopicSubscribe(BaseModel):
    """Model for subscribing to a topic."""
    topic_id: str = Field(..., description="Topic identifier to subscribe to")


class TopicMessage(BaseModel):
    """Model for messages sent to a topic."""
    model_config = ConfigDict(populate_by_name=True)

    topic_id: str = Field(..., description="Target topic ID")
    from_: UUID = Field(..., alias="from", description="Sender UUID")
    timestamp: float = Field(..., description="Message timestamp")
    priority: str = Field(..., description="Message priority")
    subject: str = Field(..., description="Message subject")
    msgid: UUID = Field(..., description="Message ID")
    content: str = Field(..., description="Message content")
    action: str = Field(default="topic_message", description="Action type")
    event: str = Field(default="", description="Event type")
    status: str = Field(default="sent", description="Message status")
    msgno: int = Field(default=1, description="Message number")


class TokenRefreshRequest(BaseModel):
    """Request payload for refresh token exchange."""

    refresh_token: str = Field(..., description="Refresh token used to obtain new access credentials")


class TokenRevokeRequest(BaseModel):
    """Administrative request for token revocation."""

    token: Optional[str] = Field(default=None, description="Encoded token to revoke")
    jti: Optional[str] = Field(default=None, description="Token identifier to revoke")
    client_uuid: Optional[UUID] = Field(default=None, description="Client UUID whose tokens should be revoked")
    token_type: Optional[str] = Field(
        default=None,
        description="Token type filter when revoking tokens for a client (e.g. access or refresh)",
    )

    @model_validator(mode="after")
    def ensure_target(self) -> "TokenRevokeRequest":
        if not (self.token or self.jti or self.client_uuid):
            raise ValueError("token, jti, or client_uuid must be provided")
        return self<|MERGE_RESOLUTION|>--- conflicted
+++ resolved
@@ -1,13 +1,9 @@
 """Data models for the WebSocket messaging server."""
-<<<<<<< HEAD
 
 from typing import Any
 
-from pydantic import BaseModel, ConfigDict, Field
-=======
 from pydantic import BaseModel, Field, ConfigDict, model_validator
 from typing import Optional
->>>>>>> 91b4a568
 from uuid import UUID
 
 
