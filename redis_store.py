"""Redis storage layer for WebSocket connections, client data, and topics."""
from __future__ import annotations

import json
import logging
<<<<<<< HEAD
import time
from collections import defaultdict
from typing import Any, Dict, List, Optional, Set
=======
import os
import time
from typing import Dict, List, Optional, Set
>>>>>>> 05def824
from uuid import UUID

import redis

from config import get_settings

logger = logging.getLogger(__name__)

# Redis configuration
REDIS_HOST = os.getenv("REDIS_HOST", "localhost")
REDIS_PORT = int(os.getenv("REDIS_PORT", "6379"))
REDIS_DB = int(os.getenv("REDIS_DB", "0"))
REDIS_PASSWORD = os.getenv("REDIS_PASSWORD", None)

_settings = get_settings()
TOKEN_META_PREFIX = f"{_settings.redis_token_prefix}_meta"
CLIENT_TOKEN_SET_PREFIX = "client_tokens"


class RedisStore:
    """Redis storage for client data, tokens, and topics."""
    
    def __init__(self):
        """Initialize Redis connection."""
        try:
            self.client = redis.Redis(
                host=REDIS_HOST,
                port=REDIS_PORT,
                db=REDIS_DB,
                password=REDIS_PASSWORD,
                decode_responses=True,
            )
            # Test connection
            self.client.ping()
            logger.info(f"Redis connected: {REDIS_HOST}:{REDIS_PORT}")
        except redis.ConnectionError as e:
            logger.warning(f"Redis connection failed: {e}. Using in-memory fallback.")
            self.client = None

<<<<<<< HEAD
        # In-memory fallbacks for environments without Redis
        self._offline_queues: Dict[str, List[dict]] = defaultdict(list)
        self._delivery_status: Dict[str, Dict[str, Any]] = {}
        self._recipient_index: Dict[str, Set[str]] = defaultdict(set)
        self._sender_index: Dict[str, Set[str]] = defaultdict(set)
=======
        # Fallback storage when Redis is unavailable
        self.fallback_tokens: Dict[str, Dict[str, str]] = {}
        self.fallback_token_lookup: Dict[str, str] = {}
        self.fallback_clients: Dict[str, Dict[str, str]] = {}
        self.fallback_topic_subscribers: Dict[str, Set[str]] = {}
        self.fallback_client_topics: Dict[str, Set[str]] = {}
>>>>>>> 05def824
    
    # Client Management
    
    def register_client(self, client_uuid: str, client_name: str, last_token_jti: Optional[str] = None) -> bool:
        """
        Register a client with their token.

        Args:
            client_uuid: Client's UUID
            client_name: Client's name
            last_token_jti: Last issued access token identifier

        Returns:
            True if successful
        """
        if not self.client:
            self.fallback_clients[client_uuid] = {
                "uuid": client_uuid,
                "name": client_name,
                "last_token_jti": last_token_jti or "",
            }
            return True

        try:
            client_key = f"client:{client_uuid}"
            client_data = {
                "uuid": client_uuid,
                "name": client_name,
            }
            if last_token_jti:
                client_data["last_token_jti"] = last_token_jti

            self.client.hset(client_key, mapping=client_data)

            logger.info(f"Client registered in Redis: {client_name} ({client_uuid})")
            return True
        except Exception as e:
            logger.error(f"Error registering client in Redis: {e}")
            return False
    
    def get_client_by_uuid(self, client_uuid: str) -> Optional[Dict]:
        """
        Get client data by UUID.
        
        Args:
            client_uuid: Client's UUID
            
        Returns:
            Client data dict or None
        """
        if not self.client:
            return self.fallback_clients.get(client_uuid)

        try:
            client_key = f"client:{client_uuid}"
            data = self.client.hgetall(client_key)
            return data if data else None
        except Exception as e:
            logger.error(f"Error getting client from Redis: {e}")
            return None
    
    def get_client_by_token(self, token: str) -> Optional[str]:
        """
        Get client UUID by token.
        
        Args:
            token: JWT token
            
        Returns:
            Client UUID or None
        """
        if not self.client:
            jti = self.fallback_token_lookup.get(token)
            if not jti:
                return None
            record = self.fallback_tokens.get(jti)
            if not record:
                self.fallback_token_lookup.pop(token, None)
                return None
            if record["expires_at"] <= time.time():
                self.fallback_token_lookup.pop(token, None)
                self.fallback_tokens.pop(jti, None)
                return None
            return record.get("client_uuid")

        try:
            token_key = f"token:{token}"
            return self.client.get(token_key)
        except Exception as e:
            logger.error(f"Error getting client by token: {e}")
            return None
    
    def update_client_metadata(self, client_uuid: str, metadata: Dict) -> bool:
        """
        Update client metadata.
        
        Args:
            client_uuid: Client's UUID
            metadata: Metadata dictionary
            
        Returns:
            True if successful
        """
        if not self.client:
            self.fallback_clients.setdefault(client_uuid, {"uuid": client_uuid}).update({"metadata": metadata})
            return True

        try:
            metadata_key = f"client:{client_uuid}:metadata"
            self.client.set(metadata_key, json.dumps(metadata))
            return True
        except Exception as e:
            logger.error(f"Error updating client metadata: {e}")
            return False
    
    def get_client_metadata(self, client_uuid: str) -> Optional[Dict]:
        """
        Get client metadata.
        
        Args:
            client_uuid: Client's UUID
            
        Returns:
            Metadata dictionary or None
        """
        if not self.client:
            metadata = self.fallback_clients.get(client_uuid, {}).get("metadata")
            return metadata

        try:
            metadata_key = f"client:{client_uuid}:metadata"
            data = self.client.get(metadata_key)
            return json.loads(data) if data else None
        except Exception as e:
            logger.error(f"Error getting client metadata: {e}")
            return None
    
    # Connection State Management
    
    def set_client_connected(self, client_uuid: str, client_name: str) -> bool:
        """
        Mark a client as connected.
        
        Args:
            client_uuid: Client's UUID
            client_name: Client's name
            
        Returns:
            True if successful
        """
        if not self.client:
            entry = self.fallback_clients.setdefault(client_uuid, {"uuid": client_uuid})
            entry["name"] = client_name
            entry["connected"] = True
            return True

        try:
            self.client.hset("connected_clients", client_uuid, client_name)
            logger.info(f"Client marked connected: {client_name} ({client_uuid})")
            return True
        except Exception as e:
            logger.error(f"Error marking client connected: {e}")
            return False
    
    def set_client_disconnected(self, client_uuid: str) -> bool:
        """
        Mark a client as disconnected.
        
        Args:
            client_uuid: Client's UUID
            
        Returns:
            True if successful
        """
        if not self.client:
            if client_uuid in self.fallback_clients:
                self.fallback_clients[client_uuid]["connected"] = False
                return True
            return False

        try:
            self.client.hdel("connected_clients", client_uuid)
            logger.info(f"Client marked disconnected: {client_uuid}")
            return True
        except Exception as e:
            logger.error(f"Error marking client disconnected: {e}")
            return False
    
    def get_connected_clients(self) -> Dict[str, str]:
        """
        Get all connected clients.
        
        Returns:
            Dictionary mapping UUID to client name
        """
        if not self.client:
            return {
                client_uuid: data.get("name", "Unknown")
                for client_uuid, data in self.fallback_clients.items()
                if data.get("connected")
            }

        try:
            return self.client.hgetall("connected_clients")
        except Exception as e:
            logger.error(f"Error getting connected clients: {e}")
            return {}
    
    def is_client_connected(self, client_uuid: str) -> bool:
        """
        Check if a client is connected.

        Args:
            client_uuid: Client's UUID

        Returns:
            True if connected
        """
        if not self.client:
<<<<<<< HEAD
            return False
=======
            return self.fallback_clients.get(client_uuid, {}).get("connected", False)
>>>>>>> 05def824

        try:
            return self.client.hexists("connected_clients", client_uuid)
        except Exception as e:
            logger.error(f"Error checking client connection: {e}")
            return False

<<<<<<< HEAD
    # Message Queue and Delivery Tracking

    def enqueue_offline_message(self, recipient_uuid: str, message: Dict) -> bool:
        """Persist a message for an offline recipient."""
        if not message:
            return False

        if not self.client:
            self._offline_queues[recipient_uuid].append(message.copy())
            return True

        try:
            queue_key = f"offline:{recipient_uuid}"
            self.client.rpush(queue_key, json.dumps(message))
            return True
        except Exception as e:
            logger.error(f"Error queueing offline message: {e}")
            return False

    def pop_offline_messages(self, recipient_uuid: str) -> List[Dict]:
        """Retrieve and remove queued messages for a recipient."""
        if not self.client:
            messages = self._offline_queues.pop(recipient_uuid, [])
            return [msg.copy() for msg in messages]

        queue_key = f"offline:{recipient_uuid}"
        try:
            messages = self.client.lrange(queue_key, 0, -1)
            if messages:
                self.client.delete(queue_key)
            return [json.loads(item) for item in messages]
        except Exception as e:
            logger.error(f"Error retrieving offline messages: {e}")
            return []

    def record_delivery_attempt(self, msgid: str, metadata: Dict[str, Any]) -> None:
        """Record metadata for a delivery attempt."""
        metadata = metadata.copy()
        metadata.setdefault("msgid", msgid)
        metadata.setdefault("attempts", 0)
        metadata.setdefault("status", "created")
        metadata.setdefault("last_update", time.time())

        if not self.client:
            self._delivery_status[msgid] = metadata
            recipient = metadata.get("recipient")
            sender = metadata.get("sender")
            if recipient:
                self._recipient_index[recipient].add(msgid)
            if sender:
                self._sender_index[sender].add(msgid)
            return

        key = f"delivery:{msgid}"
        try:
            self.client.hset(key, mapping={k: json.dumps(v) if isinstance(v, (dict, list)) else v for k, v in metadata.items()})
            recipient = metadata.get("recipient")
            sender = metadata.get("sender")
            if recipient:
                self.client.sadd(f"recipient:{recipient}:messages", msgid)
            if sender:
                self.client.sadd(f"sender:{sender}:messages", msgid)
        except Exception as e:
            logger.error(f"Error recording delivery attempt: {e}")

    def update_delivery_status(self, msgid: str, status: str, **fields: Any) -> None:
        """Update the status and metadata of a delivery."""
        update = {"status": status, "last_update": time.time()}
        update.update(fields)

        if not self.client:
            current = self._delivery_status.get(msgid, {})
            current.update(update)
            self._delivery_status[msgid] = current
            if status in {"delivered", "failed"}:
                recipient = current.get("recipient")
                if recipient and msgid in self._recipient_index.get(recipient, set()):
                    self._recipient_index[recipient].discard(msgid)
            return

        key = f"delivery:{msgid}"
        try:
            mapping = {k: json.dumps(v) if isinstance(v, (dict, list)) else v for k, v in update.items()}
            self.client.hset(key, mapping=mapping)

            if status in {"delivered", "failed"}:
                data = self.client.hgetall(key)
                recipient = data.get("recipient")
                if recipient:
                    self.client.srem(f"recipient:{recipient}:messages", msgid)
        except Exception as e:
            logger.error(f"Error updating delivery status: {e}")

    def get_delivery_status(self, msgid: str) -> Optional[Dict[str, Any]]:
        """Fetch delivery metadata for a message."""
        if not self.client:
            record = self._delivery_status.get(msgid)
            return record.copy() if record else None

        key = f"delivery:{msgid}"
        try:
            data = self.client.hgetall(key)
            if not data:
                return None
            result: Dict[str, Any] = {}
            for k, v in data.items():
                try:
                    result[k] = json.loads(v)
                except (TypeError, json.JSONDecodeError):
                    result[k] = v
            return result
        except Exception as e:
            logger.error(f"Error retrieving delivery status: {e}")
            return None

    def list_undelivered_messages(self, client_uuid: str) -> List[Dict[str, Any]]:
        """List delivery records that are not yet completed for a client."""
        messages: List[Dict[str, Any]] = []

        if not self.client:
            msgids = list(self._recipient_index.get(client_uuid, set()))
            for msgid in msgids:
                record = self._delivery_status.get(msgid)
                if record and record.get("status") not in {"delivered", "failed"}:
                    messages.append(record.copy())
            return messages

        set_key = f"recipient:{client_uuid}:messages"
        try:
            msgids = self.client.smembers(set_key)
            for msgid in msgids:
                record = self.get_delivery_status(msgid)
                if record and record.get("status") not in {"delivered", "failed"}:
                    messages.append(record)
            return messages
        except Exception as e:
            logger.error(f"Error listing undelivered messages: {e}")
            return []

    def get_delivery_metrics(self) -> Dict[str, int]:
        """Aggregate delivery metrics for monitoring."""
        metrics = {"total": 0, "delivered": 0, "pending": 0, "queued": 0, "failed": 0}

        if not self.client:
            for record in self._delivery_status.values():
                metrics["total"] += 1
                status = record.get("status", "pending")
                if status in {"delivered", "failed", "queued", "pending", "pending_ack", "retrying"}:
                    if status == "delivered":
                        metrics["delivered"] += 1
                    elif status == "failed":
                        metrics["failed"] += 1
                    elif status in {"queued", "queued_offline"}:
                        metrics["queued"] += 1
                    else:
                        metrics["pending"] += 1
                else:
                    metrics["pending"] += 1
            return metrics

        try:
            for key in self.client.scan_iter(match="delivery:*"):
                metrics["total"] += 1
                record = self.get_delivery_status(key.split(":", 1)[1])
                if not record:
                    continue
                status = record.get("status", "pending")
                if status == "delivered":
                    metrics["delivered"] += 1
                elif status == "failed":
                    metrics["failed"] += 1
                elif status in {"queued", "queued_offline"}:
                    metrics["queued"] += 1
                else:
                    metrics["pending"] += 1
            return metrics
        except Exception as e:
            logger.error(f"Error calculating delivery metrics: {e}")
            return metrics
=======
    # Token management

    def store_token(self, jti: str, token: str, client_uuid: str, token_type: str, expires_in: int) -> bool:
        """Store a token record for validation and revocation."""

        if not self.client:
            expires_at = time.time() + expires_in
            self.fallback_tokens[jti] = {
                "jti": jti,
                "token": token,
                "client_uuid": client_uuid,
                "type": token_type,
                "expires_at": expires_at,
            }
            self.fallback_token_lookup[token] = jti
            return True

        token_key = f"token:{token}"
        meta_key = f"{TOKEN_META_PREFIX}:{jti}"
        client_tokens_key = f"{CLIENT_TOKEN_SET_PREFIX}:{client_uuid}"

        try:
            record = {
                "jti": jti,
                "token": token,
                "client_uuid": client_uuid,
                "type": token_type,
            }
            pipeline = self.client.pipeline()
            pipeline.setex(token_key, expires_in, client_uuid)
            pipeline.hset(meta_key, mapping=record)
            pipeline.expire(meta_key, expires_in)
            pipeline.sadd(client_tokens_key, jti)
            pipeline.execute()
            return True
        except Exception as exc:
            logger.error("Error storing token metadata: %s", exc)
            return False

    def get_token_record(self, jti: str) -> Optional[Dict[str, str]]:
        """Retrieve stored token metadata."""

        if not self.client:
            record = self.fallback_tokens.get(jti)
            if not record:
                return None
            if record["expires_at"] <= time.time():
                self.fallback_tokens.pop(jti, None)
                self.fallback_token_lookup.pop(record.get("token", ""), None)
                return None
            return record

        try:
            meta_key = f"{TOKEN_META_PREFIX}:{jti}"
            record = self.client.hgetall(meta_key)
            return record if record else None
        except Exception as exc:
            logger.error("Error retrieving token metadata: %s", exc)
            return None

    def is_token_active(self, jti: str, token: Optional[str] = None) -> bool:
        """Determine whether a token is still active (not revoked and not expired)."""

        record = self.get_token_record(jti)
        if not record:
            return False

        if token and record.get("token") != token:
            logger.warning("Token mismatch for jti %s", jti)
            return False

        if not self.client:
            if record["expires_at"] <= time.time():
                self.fallback_tokens.pop(jti, None)
                self.fallback_token_lookup.pop(record.get("token", ""), None)
                return False
            return True

        # Redis manages expiry; existence of metadata indicates active token
        return True

    def revoke_token(self, jti: str) -> bool:
        """Revoke a token by its identifier."""

        if not self.client:
            record = self.fallback_tokens.pop(jti, None)
            if not record:
                return False
            token = record.get("token")
            if token:
                self.fallback_token_lookup.pop(token, None)
            return True

        try:
            record = self.get_token_record(jti)
            if not record:
                return False

            token = record.get("token")
            client_uuid = record.get("client_uuid")

            pipeline = self.client.pipeline()
            meta_key = f"{TOKEN_META_PREFIX}:{jti}"
            pipeline.delete(meta_key)
            if token:
                pipeline.delete(f"token:{token}")
            if client_uuid:
                pipeline.srem(f"{CLIENT_TOKEN_SET_PREFIX}:{client_uuid}", jti)
            pipeline.execute()
            return True
        except Exception as exc:
            logger.error("Error revoking token %s: %s", jti, exc)
            return False

    def revoke_client_tokens(self, client_uuid: str, token_type: Optional[str] = None) -> int:
        """Revoke all tokens for a client, optionally filtered by token type."""

        if not self.client:
            revoked = [
                jti
                for jti, record in list(self.fallback_tokens.items())
                if record.get("client_uuid") == client_uuid
                and (not token_type or record.get("type") == token_type)
            ]
            for jti in revoked:
                record = self.fallback_tokens.pop(jti, None)
                if record and record.get("token"):
                    self.fallback_token_lookup.pop(record["token"], None)
            return len(revoked)

        try:
            tokens_key = f"{CLIENT_TOKEN_SET_PREFIX}:{client_uuid}"
            jtis = self.client.smembers(tokens_key) or []
            revoked_count = 0
            for token_jti in jtis:
                record = self.get_token_record(token_jti)
                if not record:
                    self.client.srem(tokens_key, token_jti)
                    continue
                if token_type and record.get("type") != token_type:
                    continue
                if self.revoke_token(token_jti):
                    revoked_count += 1
            return revoked_count
        except Exception as exc:
            logger.error("Error revoking tokens for client %s: %s", client_uuid, exc)
            return 0
>>>>>>> 05def824
    
    # Topic/Room Management
    
    def create_topic(self, topic_id: str, creator_uuid: str, metadata: Optional[Dict] = None) -> bool:
        """
        Create a new topic/room.
        
        Args:
            topic_id: Topic identifier
            creator_uuid: UUID of the creator
            metadata: Optional metadata dictionary
            
        Returns:
            True if successful
        """
        if not self.client:
            return False
        
        try:
            topic_key = f"topic:{topic_id}"
            topic_data = {
                "id": topic_id,
                "creator": creator_uuid,
                "metadata": json.dumps(metadata or {})
            }
            self.client.hset(topic_key, mapping=topic_data)
            
            # Add to topics set
            self.client.sadd("topics", topic_id)
            
            logger.info(f"Topic created: {topic_id} by {creator_uuid}")
            return True
        except Exception as e:
            logger.error(f"Error creating topic: {e}")
            return False
    
    def get_topic(self, topic_id: str) -> Optional[Dict]:
        """
        Get topic data.
        
        Args:
            topic_id: Topic identifier
            
        Returns:
            Topic data dictionary or None
        """
        if not self.client:
            return None
        
        try:
            topic_key = f"topic:{topic_id}"
            data = self.client.hgetall(topic_key)
            if data and "metadata" in data:
                data["metadata"] = json.loads(data["metadata"])
            return data if data else None
        except Exception as e:
            logger.error(f"Error getting topic: {e}")
            return None
    
    def list_topics(self) -> List[str]:
        """
        List all available topics.
        
        Returns:
            List of topic IDs
        """
        if not self.client:
            return []
        
        try:
            topics = self.client.smembers("topics")
            return list(topics) if topics else []
        except Exception as e:
            logger.error(f"Error listing topics: {e}")
            return []
    
    def delete_topic(self, topic_id: str) -> bool:
        """
        Delete a topic.
        
        Args:
            topic_id: Topic identifier
            
        Returns:
            True if successful
        """
        if not self.client:
            return False
        
        try:
            topic_key = f"topic:{topic_id}"
            subscribers_key = f"topic:{topic_id}:subscribers"
            
            # Delete topic data
            self.client.delete(topic_key)
            # Delete subscribers
            self.client.delete(subscribers_key)
            # Remove from topics set
            self.client.srem("topics", topic_id)
            
            logger.info(f"Topic deleted: {topic_id}")
            return True
        except Exception as e:
            logger.error(f"Error deleting topic: {e}")
            return False
    
    def subscribe_to_topic(self, topic_id: str, client_uuid: str) -> bool:
        """
        Subscribe a client to a topic.
        
        Args:
            topic_id: Topic identifier
            client_uuid: Client's UUID
            
        Returns:
            True if successful
        """
        if not self.client:
            self.fallback_topic_subscribers.setdefault(topic_id, set()).add(client_uuid)
            self.fallback_client_topics.setdefault(client_uuid, set()).add(topic_id)
            return True

        try:
            subscribers_key = f"topic:{topic_id}:subscribers"
            self.client.sadd(subscribers_key, client_uuid)

            # Add to client's subscriptions
            client_topics_key = f"client:{client_uuid}:topics"
            self.client.sadd(client_topics_key, topic_id)

            logger.info(f"Client {client_uuid} subscribed to topic {topic_id}")
            return True
        except Exception as e:
            logger.error(f"Error subscribing to topic: {e}")
            return False
    
    def unsubscribe_from_topic(self, topic_id: str, client_uuid: str) -> bool:
        """
        Unsubscribe a client from a topic.
        
        Args:
            topic_id: Topic identifier
            client_uuid: Client's UUID
            
        Returns:
            True if successful
        """
        if not self.client:
            self.fallback_topic_subscribers.get(topic_id, set()).discard(client_uuid)
            self.fallback_client_topics.get(client_uuid, set()).discard(topic_id)
            return True

        try:
            subscribers_key = f"topic:{topic_id}:subscribers"
            self.client.srem(subscribers_key, client_uuid)

            # Remove from client's subscriptions
            client_topics_key = f"client:{client_uuid}:topics"
            self.client.srem(client_topics_key, topic_id)

            logger.info(f"Client {client_uuid} unsubscribed from topic {topic_id}")
            return True
        except Exception as e:
            logger.error(f"Error unsubscribing from topic: {e}")
            return False
    
    def get_topic_subscribers(self, topic_id: str) -> Set[str]:
        """
        Get all subscribers to a topic.
        
        Args:
            topic_id: Topic identifier
            
        Returns:
            Set of client UUIDs
        """
        if not self.client:
            return set(self.fallback_topic_subscribers.get(topic_id, set()))
        
        try:
            subscribers_key = f"topic:{topic_id}:subscribers"
            subscribers = self.client.smembers(subscribers_key)
            return set(subscribers) if subscribers else set()
        except Exception as e:
            logger.error(f"Error getting topic subscribers: {e}")
            return set()
    
    def get_client_topics(self, client_uuid: str) -> Set[str]:
        """
        Get all topics a client is subscribed to.
        
        Args:
            client_uuid: Client's UUID
            
        Returns:
            Set of topic IDs
        """
        if not self.client:
            return set(self.fallback_client_topics.get(client_uuid, set()))
        
        try:
            client_topics_key = f"client:{client_uuid}:topics"
            topics = self.client.smembers(client_topics_key)
            return set(topics) if topics else set()
        except Exception as e:
            logger.error(f"Error getting client topics: {e}")
            return set()
    
    def cleanup_client(self, client_uuid: str) -> bool:
        """
        Clean up all client data on disconnect.
        
        Args:
            client_uuid: Client's UUID
            
        Returns:
            True if successful
        """
        if not self.client:
            return False
        
        try:
            # Get client's topics
            topics = self.get_client_topics(client_uuid)
            
            # Unsubscribe from all topics
            for topic_id in topics:
                self.unsubscribe_from_topic(topic_id, client_uuid)
            
            # Mark as disconnected
            self.set_client_disconnected(client_uuid)
            
            logger.info(f"Client cleanup completed: {client_uuid}")
            return True
        except Exception as e:
            logger.error(f"Error cleaning up client: {e}")
            return False


# Global Redis store instance
redis_store = RedisStore()<|MERGE_RESOLUTION|>--- conflicted
+++ resolved
@@ -3,15 +3,10 @@
 
 import json
 import logging
-<<<<<<< HEAD
 import time
 from collections import defaultdict
 from typing import Any, Dict, List, Optional, Set
-=======
 import os
-import time
-from typing import Dict, List, Optional, Set
->>>>>>> 05def824
 from uuid import UUID
 
 import redis
@@ -51,20 +46,17 @@
             logger.warning(f"Redis connection failed: {e}. Using in-memory fallback.")
             self.client = None
 
-<<<<<<< HEAD
         # In-memory fallbacks for environments without Redis
-        self._offline_queues: Dict[str, List[dict]] = defaultdict(list)
-        self._delivery_status: Dict[str, Dict[str, Any]] = {}
-        self._recipient_index: Dict[str, Set[str]] = defaultdict(set)
-        self._sender_index: Dict[str, Set[str]] = defaultdict(set)
-=======
+        self._offline_queues: dict[str, list[dict]] = defaultdict(list)
+        self._delivery_status: dict[str, dict[str, Any]] = {}
+        self._recipient_index: dict[str, set[str]] = defaultdict(set)
+        self._sender_index: dict[str, set[str]] = defaultdict(set)
         # Fallback storage when Redis is unavailable
-        self.fallback_tokens: Dict[str, Dict[str, str]] = {}
-        self.fallback_token_lookup: Dict[str, str] = {}
-        self.fallback_clients: Dict[str, Dict[str, str]] = {}
-        self.fallback_topic_subscribers: Dict[str, Set[str]] = {}
-        self.fallback_client_topics: Dict[str, Set[str]] = {}
->>>>>>> 05def824
+        self.fallback_tokens: dict[str, dict[str, str]] = {}
+        self.fallback_token_lookup: dict[str, str] = {}
+        self.fallback_clients: dict[str, dict[str, str]] = {}
+        self.fallback_topic_subscribers: dict[str, set[str]] = {}
+        self.fallback_client_topics: dict[str, set[str]] = {}
     
     # Client Management
     
@@ -284,11 +276,7 @@
             True if connected
         """
         if not self.client:
-<<<<<<< HEAD
-            return False
-=======
             return self.fallback_clients.get(client_uuid, {}).get("connected", False)
->>>>>>> 05def824
 
         try:
             return self.client.hexists("connected_clients", client_uuid)
@@ -296,7 +284,6 @@
             logger.error(f"Error checking client connection: {e}")
             return False
 
-<<<<<<< HEAD
     # Message Queue and Delivery Tracking
 
     def enqueue_offline_message(self, recipient_uuid: str, message: Dict) -> bool:
@@ -476,7 +463,6 @@
         except Exception as e:
             logger.error(f"Error calculating delivery metrics: {e}")
             return metrics
-=======
     # Token management
 
     def store_token(self, jti: str, token: str, client_uuid: str, token_type: str, expires_in: int) -> bool:
@@ -624,7 +610,6 @@
         except Exception as exc:
             logger.error("Error revoking tokens for client %s: %s", client_uuid, exc)
             return 0
->>>>>>> 05def824
     
     # Topic/Room Management
     
