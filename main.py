"""
FastAPI WebSocket Server for Real-Time Communications.

This server provides:
- Client registration with name and UUID
- JWT authentication
- WebSocket connections for real-time messaging
- Message routing between clients by UUID
"""
from fastapi import FastAPI, WebSocket, WebSocketDisconnect, HTTPException, Query
from uuid import UUID
import json
import time
import logging

from models import (
    ClientRegistration,
    Message,
    MessageAcknowledgment,
    TopicCreate,
    TopicSubscribe,
    TopicMessage,
    TokenRefreshRequest,
    TokenRevokeRequest,
)
from auth import (
    issue_token_pair,
    verify_token,
    rotate_refresh_token,
    revoke_token,
    revoke_client_tokens,
)
from connection_manager import ConnectionManager
from redis_store import redis_store

# Configure logging
logging.basicConfig(level=logging.INFO)
logger = logging.getLogger(__name__)

# Create FastAPI app
app = FastAPI(
    title="Swifty Server",
    description="FastAPI WebSocket Server for Real-Time Communications",
    version="1.0.0"
)

# Create connection manager
manager = ConnectionManager()


def _require_admin(payload: dict) -> None:
    roles = payload.get("roles") or []
    if "admin" not in roles:
        raise HTTPException(status_code=403, detail="Insufficient permissions")


@app.get("/")
async def root():
    """Root endpoint."""
    return {
        "message": "Swifty Server - FastAPI WebSocket Server",
        "version": "1.0.0",
        "endpoints": {
            "register": "/register",
            "websocket": "/ws",
            "clients": "/clients",
            "topics": "/topics",
            "create_topic": "/topics/create",
            "subscribe": "/topics/subscribe",
            "unsubscribe": "/topics/unsubscribe",
<<<<<<< HEAD
            "delivery_status": "/messages/{msgid}/status",
            "undelivered": "/clients/{uuid}/undelivered",
            "delivery_metrics": "/delivery/metrics"
=======
            "refresh": "/auth/refresh",
            "revoke_tokens": "/admin/tokens/revoke",
>>>>>>> 05def824
        }
    }


@app.post("/register")
async def register_client(registration: ClientRegistration):
    """
    Register a client and receive a JWT token.
    
    Args:
        registration: Client registration data (name and UUID)
        
    Returns:
        Authentication tokens and client metadata
    """
    try:
        tokens = issue_token_pair(registration.uuid, registration.name)

        logger.info(f"Client registered: {registration.name} ({registration.uuid})")

        return {
            "access_token": tokens["access_token"],
            "access_token_expires_at": tokens["access_token_expires_at"],
            "access_token_expires_in": tokens["access_token_expires_in"],
            "refresh_token": tokens["refresh_token"],
            "refresh_token_expires_at": tokens["refresh_token_expires_at"],
            "refresh_token_expires_in": tokens["refresh_token_expires_in"],
            "token_type": tokens["token_type"],
            "roles": tokens["roles"],
            "uuid": str(registration.uuid),
            "name": registration.name,
            "message": "Registration successful"
        }
    except Exception as e:
        logger.error(f"Registration error: {e}")
        raise HTTPException(status_code=500, detail=str(e))


@app.post("/auth/refresh")
async def refresh_tokens(request: TokenRefreshRequest):
    """Exchange a refresh token for a new access/refresh pair."""

    tokens = rotate_refresh_token(request.refresh_token)
    if not tokens:
        raise HTTPException(status_code=401, detail="Invalid refresh token")

    return tokens


@app.get("/clients")
async def get_clients():
    """
    Get list of currently connected clients.

    Returns:
        Dictionary of connected clients (UUID -> name)
    """
    clients = manager.get_connected_clients()
    return {
        "count": len(clients),
        "clients": clients
    }


@app.get("/messages/{msgid}/status")
async def get_message_status(msgid: UUID, token: str = Query(..., description="JWT authentication token")):
    """Return delivery metadata for a specific message."""
    payload = verify_token(token)
    if not payload:
        raise HTTPException(status_code=401, detail="Invalid token")

    status = redis_store.get_delivery_status(str(msgid))
    if not status:
        raise HTTPException(status_code=404, detail="Message not found")

    requester_uuid = payload["sub"]
    if requester_uuid not in {status.get("sender"), status.get("recipient")}:
        raise HTTPException(status_code=403, detail="Not authorized to view this message")

    return status


@app.get("/clients/{client_uuid}/undelivered")
async def get_undelivered_messages(client_uuid: UUID, token: str = Query(..., description="JWT authentication token")):
    """List undelivered messages for a client."""
    payload = verify_token(token)
    if not payload:
        raise HTTPException(status_code=401, detail="Invalid token")

    if str(client_uuid) != payload["sub"]:
        raise HTTPException(status_code=403, detail="Cannot query undelivered messages for other clients")

    messages = redis_store.list_undelivered_messages(str(client_uuid))
    return {
        "count": len(messages),
        "messages": messages
    }


@app.get("/delivery/metrics")
async def get_delivery_metrics(token: str = Query(..., description="JWT authentication token")):
    """Expose aggregate delivery metrics."""
    payload = verify_token(token)
    if not payload:
        raise HTTPException(status_code=401, detail="Invalid token")

    metrics = redis_store.get_delivery_metrics()
    return metrics


@app.post("/topics/create")
async def create_topic(topic: TopicCreate, token: str = Query(..., description="JWT authentication token")):
    """
    Create a new topic/room.
    
    Args:
        topic: Topic creation data
        token: JWT authentication token
        
    Returns:
        Success message
    """
    # Verify token
    payload = verify_token(token, expected_type="access")
    if not payload:
        raise HTTPException(status_code=401, detail="Invalid token")

    _require_admin(payload)

    client_uuid = payload["sub"]
    
    # Check if topic already exists
    existing = redis_store.get_topic(topic.topic_id)
    if existing:
        raise HTTPException(status_code=400, detail="Topic already exists")
    
    # Create topic
    success = redis_store.create_topic(topic.topic_id, client_uuid, topic.metadata)
    if not success:
        raise HTTPException(status_code=500, detail="Failed to create topic")
    
    logger.info(f"Topic created: {topic.topic_id} by {client_uuid}")
    
    return {
        "message": "Topic created successfully",
        "topic_id": topic.topic_id,
        "creator": client_uuid
    }


@app.get("/topics")
async def list_topics():
    """
    List all available topics/rooms.
    
    Returns:
        List of topic IDs with details
    """
    topic_ids = redis_store.list_topics()
    topics = []
    
    for topic_id in topic_ids:
        topic_data = redis_store.get_topic(topic_id)
        if topic_data:
            subscribers = redis_store.get_topic_subscribers(topic_id)
            topics.append({
                "id": topic_id,
                "creator": topic_data.get("creator"),
                "metadata": topic_data.get("metadata", {}),
                "subscriber_count": len(subscribers)
            })
    
    return {
        "count": len(topics),
        "topics": topics
    }


@app.post("/topics/subscribe")
async def subscribe_to_topic(subscription: TopicSubscribe, token: str = Query(..., description="JWT authentication token")):
    """
    Subscribe to a topic/room.
    
    Args:
        subscription: Subscription data
        token: JWT authentication token
        
    Returns:
        Success message
    """
    # Verify token
    payload = verify_token(token, expected_type="access")
    if not payload:
        raise HTTPException(status_code=401, detail="Invalid token")
    
    client_uuid = payload["sub"]
    
    # Check if topic exists
    topic = redis_store.get_topic(subscription.topic_id)
    if not topic:
        raise HTTPException(status_code=404, detail="Topic not found")
    
    # Subscribe
    success = redis_store.subscribe_to_topic(subscription.topic_id, client_uuid)
    if not success:
        raise HTTPException(status_code=500, detail="Failed to subscribe")
    
    logger.info(f"Client {client_uuid} subscribed to topic {subscription.topic_id}")
    
    return {
        "message": "Subscribed successfully",
        "topic_id": subscription.topic_id,
        "client_uuid": client_uuid
    }


@app.post("/topics/unsubscribe")
async def unsubscribe_from_topic(subscription: TopicSubscribe, token: str = Query(..., description="JWT authentication token")):
    """
    Unsubscribe from a topic/room.
    
    Args:
        subscription: Subscription data
        token: JWT authentication token
        
    Returns:
        Success message
    """
    # Verify token
    payload = verify_token(token, expected_type="access")
    if not payload:
        raise HTTPException(status_code=401, detail="Invalid token")
    
    client_uuid = payload["sub"]
    
    # Unsubscribe
    success = redis_store.unsubscribe_from_topic(subscription.topic_id, client_uuid)
    if not success:
        raise HTTPException(status_code=500, detail="Failed to unsubscribe")
    
    logger.info(f"Client {client_uuid} unsubscribed from topic {subscription.topic_id}")
    
    return {
        "message": "Unsubscribed successfully",
        "topic_id": subscription.topic_id,
        "client_uuid": client_uuid
    }


@app.get("/topics/{topic_id}")
async def get_topic_info(topic_id: str):
    """
    Get information about a specific topic.
    
    Args:
        topic_id: Topic identifier
        
    Returns:
        Topic information
    """
    topic = redis_store.get_topic(topic_id)
    if not topic:
        raise HTTPException(status_code=404, detail="Topic not found")
    
    subscribers = redis_store.get_topic_subscribers(topic_id)
    
    return {
        "id": topic_id,
        "creator": topic.get("creator"),
        "metadata": topic.get("metadata", {}),
        "subscriber_count": len(subscribers),
        "subscribers": list(subscribers)
    }


@app.post("/admin/tokens/revoke")
async def admin_revoke_tokens(
    revoke_request: TokenRevokeRequest,
    token: str = Query(..., description="Administrator access token"),
):
    """Revoke tokens stored in Redis via an administrative API."""

    payload = verify_token(token, expected_type="access")
    if not payload:
        raise HTTPException(status_code=401, detail="Invalid token")

    _require_admin(payload)

    revoked_count = 0
    if revoke_request.token or revoke_request.jti:
        revoked = revoke_token(token=revoke_request.token, jti=revoke_request.jti)
        revoked_count = 1 if revoked else 0
    elif revoke_request.client_uuid:
        revoked_count = revoke_client_tokens(revoke_request.client_uuid, revoke_request.token_type)
    else:
        raise HTTPException(status_code=400, detail="No revocation target specified")

    if revoked_count == 0:
        raise HTTPException(status_code=404, detail="Token(s) not found")

    return {"revoked": revoked_count}


@app.websocket("/ws")
async def websocket_endpoint(
    websocket: WebSocket,
    token: str = Query(..., description="JWT authentication token")
):
    """
    WebSocket endpoint for real-time messaging.
    
    Clients must provide a valid JWT token obtained from /register.
    Messages are routed to recipients by their UUID.
    
    Args:
        websocket: WebSocket connection
        token: JWT authentication token
    """
    # Verify token
    payload = verify_token(token, expected_type="access")
    if not payload:
        await websocket.close(code=1008, reason="Invalid token")
        return
    
    client_uuid = UUID(payload["sub"])
    client_name = payload["name"]
    
    # Connect client
    await manager.connect(websocket, client_uuid, client_name)
    
    try:
        # Send welcome message
        await websocket.send_json({
            "type": "connection",
            "message": "Connected successfully",
            "uuid": str(client_uuid),
            "name": client_name,
            "timestamp": time.time()
        })
        
        # Listen for messages
        while True:
            # Receive message
            data = await websocket.receive_text()
            
            try:
                message_data = json.loads(data)

                # Handle delivery acknowledgments
                if message_data.get("type") == "ack":
                    try:
                        acknowledgment = MessageAcknowledgment(**message_data)
                    except Exception as validation_error:
                        await websocket.send_json({
                            "type": "error",
                            "message": f"Invalid acknowledgment format: {validation_error}",
                            "timestamp": time.time()
                        })
                        continue

                    if acknowledgment.from_ != client_uuid:
                        await websocket.send_json({
                            "type": "error",
                            "message": "Acknowledgment sender mismatch",
                            "timestamp": time.time()
                        })
                        continue

                    await manager.handle_acknowledgment(
                        str(acknowledgment.msgid),
                        acknowledgment.status,
                        str(client_uuid)
                    )

                    await websocket.send_json({
                        "type": "ack_received",
                        "msgid": str(acknowledgment.msgid),
                        "status": acknowledgment.status,
                        "timestamp": time.time()
                    })
                    continue

                # Check if this is a topic message
                if "topic_id" in message_data:
                    # Handle topic message
                    try:
                        topic_msg = TopicMessage(**message_data)
                    except Exception as validation_error:
                        await websocket.send_json({
                            "type": "error",
                            "message": f"Invalid topic message format: {validation_error}",
                            "timestamp": time.time()
                        })
                        continue
                    
                    # Verify sender UUID matches authenticated client
                    if topic_msg.from_ != client_uuid:
                        await websocket.send_json({
                            "type": "error",
                            "message": "Sender UUID does not match authenticated client",
                            "timestamp": time.time()
                        })
                        continue
                    
                    # Verify topic exists
                    topic = redis_store.get_topic(topic_msg.topic_id)
                    if not topic:
                        await websocket.send_json({
                            "type": "error",
                            "message": f"Topic {topic_msg.topic_id} not found",
                            "timestamp": time.time()
                        })
                        continue
                    
                    # Verify sender is subscribed to topic
                    if str(client_uuid) not in redis_store.get_topic_subscribers(topic_msg.topic_id):
                        await websocket.send_json({
                            "type": "error",
                            "message": f"Not subscribed to topic {topic_msg.topic_id}",
                            "timestamp": time.time()
                        })
                        continue
                    
                    # Broadcast to topic subscribers
                    sent_count = await manager.broadcast_to_topic(
                        topic_msg.topic_id,
                        message_data,
                        exclude=client_uuid
                    )
                    
                    # Send confirmation to sender
                    await websocket.send_json({
                        "type": "topic_sent",
                        "message": f"Message sent to {sent_count} subscribers",
                        "topic_id": topic_msg.topic_id,
                        "msgid": str(topic_msg.msgid),
                        "timestamp": time.time()
                    })
                
                else:
                    # Handle direct message (existing logic)
                    # Validate message structure
                    try:
                        message = Message(**message_data)
                    except Exception as validation_error:
                        await websocket.send_json({
                            "type": "error",
                            "message": f"Invalid message format: {validation_error}",
                            "timestamp": time.time()
                        })
                        continue
                    
                    # Verify sender UUID matches authenticated client
                    if message.from_ != client_uuid:
                        await websocket.send_json({
                            "type": "error",
                            "message": "Sender UUID does not match authenticated client",
                            "timestamp": time.time()
                        })
                        continue

                    # Route message to recipient
                    delivery_result = await manager.send_message(
                        message_data,
                        message.to
                    )

                    await websocket.send_json({
                        "type": "delivery_status",
                        "status": delivery_result.status,
                        "message": delivery_result.detail,
                        "msgid": str(message.msgid),
                        "timestamp": time.time(),
                        "acknowledge": message.acknowledge,
                    })
                    
            except json.JSONDecodeError:
                await websocket.send_json({
                    "type": "error",
                    "message": "Invalid JSON format",
                    "timestamp": time.time()
                })
            except Exception as e:
                logger.error(f"Error processing message: {e}")
                await websocket.send_json({
                    "type": "error",
                    "message": f"Error processing message: {str(e)}",
                    "timestamp": time.time()
                })
                
    except WebSocketDisconnect:
        manager.disconnect(client_uuid)
        logger.info(f"Client disconnected: {client_name} ({client_uuid})")
    except Exception as e:
        logger.error(f"WebSocket error for {client_name}: {e}")
        manager.disconnect(client_uuid)


if __name__ == "__main__":
    import uvicorn
    uvicorn.run(app, host="0.0.0.0", port=8000)<|MERGE_RESOLUTION|>--- conflicted
+++ resolved
@@ -68,14 +68,11 @@
             "create_topic": "/topics/create",
             "subscribe": "/topics/subscribe",
             "unsubscribe": "/topics/unsubscribe",
-<<<<<<< HEAD
             "delivery_status": "/messages/{msgid}/status",
             "undelivered": "/clients/{uuid}/undelivered",
             "delivery_metrics": "/delivery/metrics"
-=======
             "refresh": "/auth/refresh",
             "revoke_tokens": "/admin/tokens/revoke",
->>>>>>> 05def824
         }
     }
 
